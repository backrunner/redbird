/**
 * Letsecript module for Redbird (c) Optimalbits 2016
 *
 *
 *
 */

/**
 *  LetsEncrypt certificates are stored like the following:
 *
 *  /example.com
 *    /
 *
 *
 *
 */
let leStoreConfig = {};
let webrootPath = '';

function init(certPath, port, logger) {
  const http = require('http');
  const path = require('path');
  const url = require('url');
  const fs = require('fs');

  logger && logger.info('Initializing letsencrypt, path %s, port: %s', certPath, port);

  webrootPath = `${certPath}/{domain}/.well-known/acme-challenge`;

  // Storage Backend
  leStoreConfig = {
    basePath: certPath,
    module: require.resolve('greenlock-store-fs'),
    privkeyPath: ':basePath/:subject/privkey.pem',
    fullchainPath: ':basePath/:subject/fullchain.pem',
    certPath: ':basePath/:subject/cert.pem',
    chainPath: ':basePath/:subject/chain.pem',

    webrootPath,
  };

  // we need to proxy for example: 'example.com/.well-known/acme-challenge' -> 'localhost:port/example.com/'
  http
    .createServer((req, res) => {
      const uri = url.parse(req.url).pathname;
      const filename = path.join(certPath, uri);
      const isForbiddenPath = uri.length < 3 || filename.indexOf(certPath) !== 0;

      if (isForbiddenPath) {
        logger && logger.info('Forbidden request on LetsEncrypt port %s: %s', port, filename);
        res.writeHead(403);
        res.end();
        return;
      }

      logger && logger.info('LetsEncrypt CA trying to validate challenge %s', filename);

      fs.stat(filename, function (err, stats) {
        if (err || !stats.isFile()) {
          res.writeHead(404, { 'Content-Type': 'text/plain' });
          res.write('404 Not Found\n');
          res.end();
          return;
        }

        res.writeHead(200);
        fs.createReadStream(filename, 'binary').pipe(res);
      });
    })
    .listen(port);
}

/**
 *  Gets the certificates for the given domain.
 *  Handles all the LetsEncrypt protocol. Uses
 *  existing certificates if any, or negotiates a new one.
 *  Returns a promise that resolves to an object with the certificates.
 *  TODO: We should use something like https://github.com/PaquitoSoft/memored/blob/master/index.js
 *  to avoid
 */
function getCertificates(domain, email, production, renew, logger) {
<<<<<<< HEAD
  let path = require('path');
  let packageRoot = path.dirname(require.resolve('@artcodestudio/redbird'));
  let LE = require('greenlock');
  let pkg = require(packageRoot + '/package.json');
  let le;
=======
  const path = require('path');
  const packageRoot = path.dirname(require.resolve('redbird'));
  const LE = require('greenlock');
  const pkg = require(packageRoot + '/package.json');
>>>>>>> 2b0dcc29

  if (renew) {
    logger.warn('renew parameter is depricated and is automatically detected.')
  }

  // ACME Challenge Handlers
  const leChallenge = {
    module: require.resolve('acme-http-01-webroot'),
    webroot: webrootPath,
    debug: !production
  }

  const le = LE.create({
    packageAgent: pkg.name + '/' + pkg.version,
    staging: !production,
    maintainerEmail: email,
    packageRoot,
    configDir: './greenlock.d',
    manager: '@greenlock/manager',
    notify: (event, details) => {
      if ('error' === event) {
        // `details` is an error object in this case
        logger.error(details);
      } else {
        // FOr possible events see https://git.rootprojects.org/root/acme.js#events
        logger.debug({event, details}, 'notify');
      }
    },
  });

  le.manager.defaults({
    agreeToTerms: true,
    subscriberEmail: email,
    challenges: {
      // handles /.well-known/acme-challege keys and tokens
      'http-01': leChallenge,
    },
    store: leStoreConfig, // handles saving of config, accounts, and certificates
  })

  try {
    le.add({
      subject: domain,
      altnames: [domain],
    }).then( (event) => {
      logger.debug(event, 'After add');
      return event;
    })
  } catch (error) {
    logger.error(error, 'Error registering LetsEncrypt certificates for ' + domain);
  }

  return le.get({ servername: domain }).then((site) => {
    if (!site) {
      logger.error(domain + ' was not found in any site config');
      return;
    }
    logger.debug(site, 'Get LetsEncrypt certificates for ' + domain)
    logger.info('Get LetsEncrypt certificates for ' + domain);
    // site.pems.fullchain = site.pems.cert + '\n' + site.pems.chain + '\n';
    return site;
  });
}

module.exports.init = init;
module.exports.getCertificates = getCertificates;<|MERGE_RESOLUTION|>--- conflicted
+++ resolved
@@ -79,18 +79,10 @@
  *  to avoid
  */
 function getCertificates(domain, email, production, renew, logger) {
-<<<<<<< HEAD
-  let path = require('path');
-  let packageRoot = path.dirname(require.resolve('@artcodestudio/redbird'));
-  let LE = require('greenlock');
-  let pkg = require(packageRoot + '/package.json');
-  let le;
-=======
   const path = require('path');
-  const packageRoot = path.dirname(require.resolve('redbird'));
+  const packageRoot = path.dirname(require.resolve('@artcodestudio/redbird'));
   const LE = require('greenlock');
   const pkg = require(packageRoot + '/package.json');
->>>>>>> 2b0dcc29
 
   if (renew) {
     logger.warn('renew parameter is depricated and is automatically detected.')
