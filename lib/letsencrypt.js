// @ts-check

/**
 * Letsecript module for Redbird (c) Optimalbits 2016
 */

/**
 *  LetsEncrypt certificates are stored like the following:
 *
 *  /example.com
 *    /
 */
let leStoreConfig = {};
let webrootPath = '';
let certPath = '';

/**
 *
 * @param {string} _certPath
 * @param {number} port
 * @param {*} logger
 */
function init(_certPath, port, logger) {
  const http = require('http');
  const path = require('path');
  const fs = require('fs');
  const { parseUrl } = require('./helper/url');
  certPath = _certPath;
  webrootPath = `${certPath}/{domain}/.well-known/acme-challenge`;

  logger && logger.info('Initializing letsencrypt, path %s, port: %s', certPath, port);

  // Storage Backend
  leStoreConfig = {
    basePath: certPath,
    module: require.resolve('greenlock-store-fs'),
    privkeyPath: ':basePath/:subject/privkey.pem',
    fullchainPath: ':basePath/:subject/fullchain.pem',
    certPath: ':basePath/:subject/cert.pem',
    chainPath: ':basePath/:subject/chain.pem',

    webrootPath,
  };

  // we need to proxy for example: 'example.com/.well-known/acme-challenge' -> 'localhost:port/example.com/'
  http
    .createServer((req, res) => {
      const uri = parseUrl(req.url).pathname;
      const filename = path.join(certPath, uri);
      const isForbiddenPath = uri.length < 3 || filename.indexOf(certPath) !== 0;

      if (isForbiddenPath) {
        logger && logger.info('Forbidden request on LetsEncrypt port %s: %s', port, filename);
        res.writeHead(403);
        res.end();
        return;
      }

      logger && logger.info('LetsEncrypt CA trying to validate challenge %s', filename);

      fs.stat(filename, function (err, stats) {
        if (err || !stats.isFile()) {
          res.writeHead(404, { 'Content-Type': 'text/plain' });
          res.write('404 Not Found\n');
          res.end();
          return;
        }

        res.writeHead(200);
        fs.createReadStream(filename, 'binary').pipe(res);
      });
    })
    .listen(port);
}

/**
 * Gets the certificates for the given domain.
 * Handles all the LetsEncrypt protocol. Uses
 * existing certificates if any, or negotiates a new one.
 * Returns a promise that resolves to an object with the certificates.
 * TODO: We should use something like https://github.com/PaquitoSoft/memored/blob/master/index.js
 * to avoid
 * @param {string} domain
 * @param {string} email
 * @param {boolean} [production]
 * @param {*} [logger]
 * @param {(err: Error, site: any) => void} [siteCallback]
 * @param {{packageRoot?: string; configDir?: string; packageAgent?: string;}} [greenlockOpts]
 */
<<<<<<< HEAD
function getCertificates(domain, email, production, renew, logger) {
  const path = require('path');
  const packageRoot = path.dirname(require.resolve('@artcodestudio/redbird'));
  const LE = require('greenlock');
  const pkg = require(packageRoot + '/package.json');
=======
async function getCertificates(
  domain,
  email,
  production = false,
  logger,
  siteCallback,
  greenlockOpts = {}
) {
  const findRoot = require('find-root');
  const LE = require('@root/greenlock');
  greenlockOpts.packageRoot = greenlockOpts.packageRoot || findRoot(certPath);

  if (!greenlockOpts.packageAgent) {
    const pkg = require(greenlockOpts.packageRoot + '/package.json');
    greenlockOpts.packageAgent = greenlockOpts.packageAgent || pkg.name + '/' + pkg.version;
  }
>>>>>>> c993f4ce

  if (!siteCallback) {
    siteCallback = () => {};
  }

  // ACME Challenge Handlers
  const leChallenge = {
    module: require.resolve('acme-http-01-webroot'),
    webroot: webrootPath,
    debug: !production,
  };

  /**
   * @see https://git.rootprojects.org/root/acme.js#events
   * @param {string} eventName
   * @param {*} details
   */
  const notifyLogger = (eventName, details) => {
    switch (eventName) {
      case 'error':
        logger.error(details, eventName);
        break;
      case 'warning':
        logger.warn(details, eventName);
        break;
      default:
        logger.debug(details, eventName);
        break;
    }
  };

  const le = LE.create({
    ...greenlockOpts,
    staging: !production,
    maintainerEmail: email,
    manager: '@greenlock/manager',
    notify: notifyLogger,
  });

  le.manager.defaults({
    agreeToTerms: true,
    subscriberEmail: email,
    challenges: {
      // handles /.well-known/acme-challege keys and tokens
      'http-01': leChallenge,
    },
    store: leStoreConfig, // handles saving of config, accounts, and certificates
  });

  // TODO test me
  const onAdd = async (err, event) => {
    if (err) {
      logger.error(err, 'Error registering LetsEncrypt certificates for ' + domain);
      return siteCallback(err);
    }
    logger.debug(event, 'After add');
    const site = await le.get({ servername: domain });
    if (!site) {
      logger.error(domain + ' was not found in any site config');
      return;
    }
    logger.debug(site, 'Get LetsEncrypt certificates for ' + domain);
    logger.info('Get LetsEncrypt certificates for ' + domain);
    site.pems.fullchain = site.pems.cert + '\n' + site.pems.chain + '\n';
    siteCallback(null, site);
    return site;
  };

  return le
    .add({
      subject: domain,
      altnames: [domain],
    })
    .then(onAdd.bind(this, null))
    .catch(onAdd);
}

module.exports.init = init;
module.exports.getCertificates = getCertificates;<|MERGE_RESOLUTION|>--- conflicted
+++ resolved
@@ -87,13 +87,6 @@
  * @param {(err: Error, site: any) => void} [siteCallback]
  * @param {{packageRoot?: string; configDir?: string; packageAgent?: string;}} [greenlockOpts]
  */
-<<<<<<< HEAD
-function getCertificates(domain, email, production, renew, logger) {
-  const path = require('path');
-  const packageRoot = path.dirname(require.resolve('@artcodestudio/redbird'));
-  const LE = require('greenlock');
-  const pkg = require(packageRoot + '/package.json');
-=======
 async function getCertificates(
   domain,
   email,
@@ -110,7 +103,6 @@
     const pkg = require(greenlockOpts.packageRoot + '/package.json');
     greenlockOpts.packageAgent = greenlockOpts.packageAgent || pkg.name + '/' + pkg.version;
   }
->>>>>>> c993f4ce
 
   if (!siteCallback) {
     siteCallback = () => {};
